#!/usr/bin/env python
# -*- coding: utf-8 -*-

import math

import numpy as np
import numpy.ma as ma
import scipy.spatial

from progressbar import ProgressBar
from ensight import Ensight

### Peridynamic functions ###

# Simple constitutive model
def scalar_force_state_fun(exten_state, weighted_volume, bulk_modulus, 
        influence_state):
    """Computes the scalar force state.  This is the state-based version of a
       bond based material."""
    return 9.0 * bulk_modulus * influence_state / weighted_volume * exten_state


# Internal force calculation
def compute_internal_force(force_x, force_y, pos_x, pos_y, disp_x, disp_y, 
        families, ref_mag_state, weighted_volume, volumes, num_nodes, 
        bulk_modulus,influence_state):
    """ Computes the peridynamic internal force due to deformations."""

    #Compute the deformed positions of the nodes
    def_x = pos_x + disp_x
    def_y = pos_y + disp_y


    #Compute deformation state
    def_state_x = ma.masked_array(def_x[families] - def_x[:,None],
            mask=families.mask)
    def_state_y = ma.masked_array(def_y[families] - def_y[:,None],
            mask=families.mask)

    #Compute deformation magnitude state
    def_mag_state = (def_state_x * def_state_x + 
            def_state_y * def_state_y) ** 0.5

    #Compute deformation unit state
    def_unit_state_x = def_state_x / def_mag_state
    def_unit_state_y = def_state_y / def_mag_state

    #Compute scalar extension state
    exten_state = def_mag_state - ref_mag_state

    #Compute scalar force state
    scalar_force_state = scalar_force_state_fun(exten_state, weighted_volume,
            bulk_modulus, influence_state) 
   
    #Compute the force state
    force_state_x = scalar_force_state * def_unit_state_x
    force_state_y = scalar_force_state * def_unit_state_y

    #Integrate nodal forces 
    #Sum all the force contribution from j nodes back to i,the sum operation
    #automatically excludes the masked entries
    force_x += np.sum(force_state_x * volumes[families], axis=1)
    force_y += np.sum(force_state_y * volumes[families], axis=1)

    #Subtract the force contribution from i nodes from j, the bincount()
    #operation is a trick to keep it fast in Numpy.  See:
    #<http://stackoverflow.com/questions/9790436/numpy-accumulating-one-array-
    #in-another-using-index-array> for details
    tmp_x = np.bincount(families.compressed(), (force_state_x * 
        volumes[:,None]).compressed()) 
    tmp_y = np.bincount(families.compressed(), (force_state_y * 
        volumes[:,None]).compressed()) 
    force_x[:len(tmp_x)] -= tmp_x
    force_y[:len(tmp_y)] -= tmp_y

    return 


def compute_stable_time_step(families, ref_mag_state, volumes, num_nodes, 
        bulk_modulus,rho,horizon):

    spring_constant = 18.0 * bulk_modulus / math.pi / horizon**4.0

    crit_time_step_denom = np.array([spring_constant * volumes[families[i]] / 
            ref_mag_state[i] for i in range(num_nodes)])**0.5

    critical_time_steps = np.sqrt(2.0 * rho) / crit_time_step_denom
    
    nodal_min_time_step = [ np.amin(item) for item in critical_time_steps ]

    return np.amin(nodal_min_time_step)


def test_line_seg_intersect(line1,line2):
    """Tests to see if two lines segments intersect.  The lines are defined as:

       line1 = [ p0_x, p0_y, p1_x, p1_y ]
       line2 = [ p2_x, p2_y, p3_x, p3_y ]
       
    """
    #See http://stackoverflow.com/questions/563198/how-do-you-detect-where-
    #two-line-segments-intersect for algorithm details
    
    p0_x, p0_y, p1_x, p1_y = line1
    p2_x, p2_y, p3_x, p3_y = line2

    s1_x = p1_x - p0_x
    s1_y = p1_y - p0_y
    s2_x = p3_x - p2_x
    s2_y = p3_y - p2_y

    denom = (-s2_x * s1_y + s1_x * s2_y)

    num_s = (-s1_y * (p0_x - p2_x) + s1_x * (p0_y - p2_y))
    num_t = ( s2_x * (p0_y - p2_y) - s2_y * (p0_x - p2_x))

    #Detect if lines are parallel or coincident
    if -1e-10 < denom < 1e-10:
        if abs(num_s) - abs(num_t) < 1e-5:
            #Lines are coincident
            return 2
        else:
            #Lines are parallel, but not coincident
            return 0

    s =  num_s  / denom
    t =  num_t / denom

    if 0.0 <= s <= 1.0 and 0.0 <= t <= 1.0: 
        #Lines intersect (or meet at endpoints)
        return 1
    else:
        #Lines do not intersect
        return 0

def insert_crack(crack, tree, horizon, x_pos, y_pos, families,influence_state):
    """
       Inserts crack by setting influence_state to zero for bonds that cross
       crack path.
    """
    
    #Read in crack endpoints
    min_x, min_y, max_x, max_y = crack
    #Calculate crack length
    crack_length_x = max_x - min_x
    crack_length_y = max_y - min_y
    crack_length = np.sqrt(crack_length_x ** 2.0 + crack_length_y ** 2.0)
    
    #Number of discrete points along crack length
    number_points_along_crack = int(math.ceil(crack_length / horizon * 4.0))

    #Find slope of crack line
    slope_denom = max_x - min_x
    j = np.complex(0,1)
    if -1e-10 < slope_denom < 1e-10:
        #Crack line is vertical,discrete points along crack path
        x_points = [min_x for _ in range(number_points_along_crack)]
        y_points = np.r_[min_y:max_y:number_points_along_crack*j]
    else:
        slope = (max_y - min_y) / slope_denom
        line_eqn = lambda x: slope * (x - min_x) + min_y
        #Find the discrete points along crack path
        x_points = np.r_[min_x:max_x:number_points_along_crack*j]
        y_points = [ line_eqn(x) for x in x_points ] 

    #Create a tuple required by the scipy nearest neighbor search
    points_along_crack = zip(x_points,y_points)

    #Find all nodes that could possibly have bonds that cross crack path
    nodes_near_crack = [tree.query_ball_point(point, 2.0*horizon, p=2, 
        eps=0.05) for point in points_along_crack]
    
    #The search above will produce duplicate neighbor nodes, make them into a
    #unique 1-dimensional list
    nodes_near_crack_flat = list(set([  elem for iterable in nodes_near_crack 
            for elem in iterable ]))
                
    #Loop over nodes near the crack to see if any bonds in the nodes family
    #cross the crack path
    for node_index in nodes_near_crack_flat:
        #Loop over node family
        for bond_index,end_point_index in enumerate(families[node_index]):
            #Define the bond line segment as the line between the node and its
            #endpoint.
            bond_line_seg = [ x_pos[node_index], y_pos[node_index], 
                x_pos[end_point_index], y_pos[end_point_index] ]
            #Test for intersection
            test = test_line_seg_intersect(crack,bond_line_seg)
            if test == 1:
                #If we got to here that means we need to ``break'' the bond
                influence_state[node_index][bond_index] = 0.0
            #else if test == 2:
                ##Node lies directly on the crack path, need to remove if from
                ##the grid
                #x_pos.remove(node_index)
                #y_pos.remove(node_index)
                
    
    return


#####################
### Main Program ####
#####################
#INPUTS
GRIDSIZE = 30
HORIZON = 3.
TIME_STEP = 1.e-5
#TIME_STEP = None
VELOCITY = 10.
BULK_MODULUS = 70.e9
RHO = 7800
SAFTEY_FACTOR = 0.5
MAX_ITER = 1000
PLOT_DUMP_FREQ = 100
VERBOSE = False
CRACK = [14.5, 5., 14.5, 25.]

#Set up the grid
grid = np.mgrid[0:GRIDSIZE:1., 0:GRIDSIZE:1.]

my_x = np.array(grid[0].flatten(), dtype=np.double)
my_y = np.array(grid[1].flatten(), dtype=np.double)

#Create the x,y tuples required by scipy.spatial.KDTree
my_nodes = np.array(zip(my_x, my_y), dtype=np.double)

#Get length of nodes on the local rank
my_number_of_nodes = len(my_nodes)

#Create a kdtree to do nearest neighbor search
my_tree = scipy.spatial.KDTree(my_nodes)

#Get all families
<<<<<<< HEAD
my_families = [ my_tree.query_ball_point(node, HORIZON, p=2, eps=0.05) 
        for node in my_nodes ]
=======
my_families = [my_tree.query_ball_point(node, HORIZON, p=2) 
        for node in my_nodes]
>>>>>>> 8dd5c0c2

#Remove node indices from their own families
[fam.remove(ind) for ind, fam in enumerate(my_families) ]

#Find the maximum length of any neighborhood family
max_family_length = max([ len(item) for item in my_families])

#Pad the array with -1's, then create a mask, effectively hiding the -1's, this
#allows us to do fast numpy operations we wouldn't otherwise be able to do. See
#<http://stackoverflow.com/questions/14104844/broadcasting-across-an-indexed-
#array-numpy/14124444#14124444> for details.
my_families = ma.masked_equal([np.pad(i,(0,max_family_length-len(i)),
    mode='constant',constant_values=-1) for i in my_families ],-1)

#Initialize dummy volumes
my_volumes = np.ones(my_number_of_nodes, dtype=np.double)

#Compute reference position state of all nodes
<<<<<<< HEAD
my_ref_pos_state_x = np.array([ my_x[my_families[i]] - my_x[i] 
                              for i in range(my_number_of_nodes)])

my_ref_pos_state_y = np.array([ my_y[my_families[i]] - my_y[i] 
                              for i in range(my_number_of_nodes)])
=======
my_ref_pos_state_x = ma.masked_array(my_x[my_families] - my_x[:,None],
        mask=my_families.mask)
my_ref_pos_state_y = ma.masked_array(my_y[my_families] - my_y[:,None],
        mask=my_families.mask)
>>>>>>> 8dd5c0c2

##Compute reference magnitude state of all nodes
my_ref_mag_state = (my_ref_pos_state_x * my_ref_pos_state_x +
        my_ref_pos_state_y * my_ref_pos_state_y) ** 0.5

#Initialize influence state
my_influence_state = np.ones_like(my_families) 

#Compute weighted volume 
my_weighted_volume = (my_influence_state * my_ref_mag_state * 
        my_ref_mag_state * my_volumes[my_families])


#Temparary arrays
my_disp_x = np.zeros_like(my_x)
my_disp_y = np.zeros_like(my_y)
my_velocity_x = np.zeros_like(my_disp_x)
my_velocity_y = np.zeros_like(my_disp_y)
my_accel_x = np.zeros_like(my_disp_x)
my_accel_y = np.zeros_like(my_disp_y)
my_force_x = np.zeros_like(my_x)
my_force_y = np.zeros_like(my_y)

#Initialize output files
vector_variables = ['displacement']
outfile = Ensight('output', vector_variables)

print("PD.py version 0.1.0\n")
print("Output variables requested:")
for item in vector_variables:
    print("    " + item)

if TIME_STEP == None:
    time_step = SAFTEY_FACTOR*compute_stable_time_step(my_families, 
            my_ref_mag_state, my_volumes, my_number_of_nodes, BULK_MODULUS,
            RHO, HORIZON)
else:
    time_step = TIME_STEP

#insert crack
#insert_crack(CRACK, my_tree, HORIZON, my_x, my_y, my_families,
        #my_influence_state)

#print my_influence_state

print("\nRunning...")
if VERBOSE:
    loop_iterable = range(MAX_ITER)
else:
    progress = ProgressBar()
    loop_iterable = progress(range(MAX_ITER))

#Time stepping loop
for iteration in loop_iterable:
    
    #Print a information line
    time = iteration*time_step

    if VERBOSE:
        print("iter = " + str(iteration) + " , time step = " + str(time_step) +
              " , sim time = " + str(time))

    #Enforce boundary conditions
    my_disp_x[:HORIZON*GRIDSIZE] = -time*VELOCITY 
    my_disp_y[:HORIZON*GRIDSIZE] = 0.0
    my_velocity_x[:HORIZON*GRIDSIZE] = -VELOCITY 
    my_velocity_y[:HORIZON*GRIDSIZE] = 0.0
    #
    my_disp_x[-HORIZON*GRIDSIZE:] = time*VELOCITY 
    my_disp_y[-HORIZON*GRIDSIZE:] = 0.0
    my_velocity_x[-HORIZON*GRIDSIZE:] = VELOCITY 
    my_velocity_y[-HORIZON*GRIDSIZE:] = 0.0
        
    #Compute the internal force
    my_force_x[:] = 0.0
    my_force_y[:] = 0.0
    
    compute_internal_force(my_force_x, my_force_y, my_x, my_y, my_disp_x, 
            my_disp_y, my_families, my_ref_mag_state, my_weighted_volume, 
            my_volumes, my_number_of_nodes, BULK_MODULUS,my_influence_state)
 
    #Compute the nodal acceleration
    my_accel_x_old = my_accel_x.copy()
    my_accel_y_old = my_accel_y.copy()
    my_accel_x = my_force_x/my_volumes/RHO
    my_accel_y = my_force_y/my_volumes/RHO
    
    #Compute the nodal velocity
    my_velocity_x += 0.5*(my_accel_x_old + my_accel_x)*time_step
    my_velocity_y += 0.5*(my_accel_y_old + my_accel_y)*time_step
    
    #Compute the new displacements
    my_disp_x += my_velocity_x*time_step + 0.5*my_accel_x*time_step*time_step
    my_disp_y += my_velocity_y*time_step + 0.5*my_accel_y*time_step*time_step

    #Compute stable time step
    #time_step = compute_stable_time_step(my_x, my_y, my_disp_x, my_disp_y, 
            #my_families, my_ref_mag_state, my_weighted_volume, my_volumes, 
            #my_number_of_nodes, BULK_MODULUS,RHO)

    #Dump plots
    if iteration % PLOT_DUMP_FREQ  == 0 or iteration == (MAX_ITER-1):
        if VERBOSE:
            print "Writing plot file..."
        outfile.write_geometry_file_time_step(my_x, my_y)
        outfile.write_vector_variable_time_step('displacement', 
                                               [my_disp_x,my_disp_y], time)
        outfile.append_time_step(time)
        outfile.write_case_file()


outfile.finalize()<|MERGE_RESOLUTION|>--- conflicted
+++ resolved
@@ -232,13 +232,8 @@
 my_tree = scipy.spatial.KDTree(my_nodes)
 
 #Get all families
-<<<<<<< HEAD
-my_families = [ my_tree.query_ball_point(node, HORIZON, p=2, eps=0.05) 
-        for node in my_nodes ]
-=======
 my_families = [my_tree.query_ball_point(node, HORIZON, p=2) 
         for node in my_nodes]
->>>>>>> 8dd5c0c2
 
 #Remove node indices from their own families
 [fam.remove(ind) for ind, fam in enumerate(my_families) ]
@@ -257,18 +252,10 @@
 my_volumes = np.ones(my_number_of_nodes, dtype=np.double)
 
 #Compute reference position state of all nodes
-<<<<<<< HEAD
-my_ref_pos_state_x = np.array([ my_x[my_families[i]] - my_x[i] 
-                              for i in range(my_number_of_nodes)])
-
-my_ref_pos_state_y = np.array([ my_y[my_families[i]] - my_y[i] 
-                              for i in range(my_number_of_nodes)])
-=======
 my_ref_pos_state_x = ma.masked_array(my_x[my_families] - my_x[:,None],
         mask=my_families.mask)
 my_ref_pos_state_y = ma.masked_array(my_y[my_families] - my_y[:,None],
         mask=my_families.mask)
->>>>>>> 8dd5c0c2
 
 ##Compute reference magnitude state of all nodes
 my_ref_mag_state = (my_ref_pos_state_x * my_ref_pos_state_x +
